---
title: Setup
---

Ensure that you have the most recent versions of R and RStudio installed on your computer. 
For detailed instructions on how to do this, you can refer to the section "If you already have R and RStudio installed" 
in the [Introduction to R](https://carpentries-incubator.github.io/bioc-intro/#r-and-rstudio)
episode of the [Introduction to data analysis with R and Bioconductor](https://carpentries-incubator.github.io/bioc-intro) lesson.

Additionally, you will also need to install the following packages that will be used throughout the lesson. 

```r
install.packages("BiocManager")
BiocManager::install(c("tidyverse", "SummarizedExperiment",
                       "ExploreModelMatrix", "org.Hs.eg.db", "org.Mm.eg.db",
                       "DESeq2", "vsn", "ComplexHeatmap",
                       "RColorBrewer", "hexbin", "cowplot",
<<<<<<< HEAD
                       "clusterProfiler", "enrichplot", "kableExtra",
                       "msigdbr", "gplots", "ggplot2", "simplifyEnrichment"))
=======
                       "clusterProfiler", "enrichplot", "kableExtra","apeglm"))
>>>>>>> a7cb51bf
```

*If you are attending a workshop, please complete all of the above before the workshop. Should you need help, an instructor will be available 30 minutes before the workshop commences to assist.*






<|MERGE_RESOLUTION|>--- conflicted
+++ resolved
@@ -15,12 +15,9 @@
                        "ExploreModelMatrix", "org.Hs.eg.db", "org.Mm.eg.db",
                        "DESeq2", "vsn", "ComplexHeatmap",
                        "RColorBrewer", "hexbin", "cowplot",
-<<<<<<< HEAD
                        "clusterProfiler", "enrichplot", "kableExtra",
-                       "msigdbr", "gplots", "ggplot2", "simplifyEnrichment"))
-=======
-                       "clusterProfiler", "enrichplot", "kableExtra","apeglm"))
->>>>>>> a7cb51bf
+                       "msigdbr", "gplots", "ggplot2", "simplifyEnrichment","apeglm"))
+
 ```
 
 *If you are attending a workshop, please complete all of the above before the workshop. Should you need help, an instructor will be available 30 minutes before the workshop commences to assist.*
